name: code_input
description: Flutter Code Input Widget
version: 1.0.5
homepage: https://github.com/Rahiche/flutter_code_input

environment:
<<<<<<< HEAD
  sdk: ">=2.12.0 <3.0.0"
=======
  sdk: ">=2.0.0 <3.0.0"
>>>>>>> 75e3893d
  
dependencies:
  flutter:
    sdk: flutter

dev_dependencies:
  flutter_test:
    sdk: flutter<|MERGE_RESOLUTION|>--- conflicted
+++ resolved
@@ -4,11 +4,8 @@
 homepage: https://github.com/Rahiche/flutter_code_input
 
 environment:
-<<<<<<< HEAD
   sdk: ">=2.12.0 <3.0.0"
-=======
-  sdk: ">=2.0.0 <3.0.0"
->>>>>>> 75e3893d
+
   
 dependencies:
   flutter:
